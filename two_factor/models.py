--- conflicted
+++ resolved
@@ -106,10 +106,9 @@
         else:
             send_sms(device=self, token=token)
 
-<<<<<<< HEAD
     def get_throttle_factor(self):
         return getattr(settings, 'TWO_FACTOR_PHONE_THROTTLE_FACTOR', 1)
-=======
+
 
 class WebauthnDevice(Device):
     """
@@ -131,5 +130,4 @@
             'publicKey': self.public_key,
             'keyHandle': self.key_handle,
             'version': 'WEBAUTHN',
-        }
->>>>>>> 4ec0a2c6
+        }