--- conflicted
+++ resolved
@@ -14,12 +14,7 @@
 from django.contrib.auth.forms import AuthenticationForm
 from django.contrib.auth.views import SuccessURLAllowedHostsMixin
 from django.contrib.sites.shortcuts import get_current_site
-<<<<<<< HEAD
-from django.core.signing import BadSignature
-from django.forms import Form, ValidationError
-=======
 from django.forms import Form
->>>>>>> 4ec0a2c6
 from django.http import Http404, HttpResponse, HttpResponseRedirect
 from django.shortcuts import redirect, resolve_url
 from django.urls import reverse
@@ -36,35 +31,19 @@
 from django_otp import devices_for_user
 from django_otp.decorators import otp_required
 from django_otp.plugins.otp_static.models import StaticDevice, StaticToken
-<<<<<<< HEAD
-from django_otp.util import random_hex
-
-from two_factor import signals
-from two_factor.models import get_available_methods
-from two_factor.utils import totp_digits
-=======
 from django_otp.plugins.otp_totp.models import TOTPDevice
 
 from two_factor import signals
 from two_factor.models import get_available_methods, WebauthnDevice, random_hex_str
 from two_factor.utils import totp_digits, device_from_persistent_id
->>>>>>> 4ec0a2c6
 
 from ..forms import (
     AuthenticationTokenForm, BackupTokenForm, DeviceValidationForm, MethodForm,
     PhoneNumberForm, PhoneNumberMethodForm, TOTPDeviceForm, YubiKeyDeviceForm, WebauthnDeviceForm,
 )
 from ..models import PhoneDevice, get_available_phone_methods
-<<<<<<< HEAD
-from ..utils import backup_phones, default_device, get_otpauth_url
-from .utils import (
-    IdempotentSessionWizardView, class_view_decorator,
-    get_remember_device_cookie, validate_remember_device_cookie,
-)
-=======
 from ..utils import backup_phones, default_device, get_otpauth_url, devices_for_user
 from .utils import IdempotentSessionWizardView, class_view_decorator
->>>>>>> 4ec0a2c6
 
 try:
     from otp_yubikey.models import ValidationService, RemoteYubikeyDevice
@@ -165,11 +144,8 @@
         """
         Login the user and redirect to the desired page.
         """
-<<<<<<< HEAD
-=======
         self.request.session.pop('form_device', None)
         login(self.request, self.get_user())
->>>>>>> 4ec0a2c6
 
         # Check if remember cookie should be set after login
         current_step_data = self.storage.get_step_data(self.steps.current)
